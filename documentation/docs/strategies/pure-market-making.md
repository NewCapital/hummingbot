# Pure Market Making

## How it Works

In the *pure* market making strategy, Hummingbot continually posts limit bid and ask offers on a market and waits for other market participants ("takers") to fill their orders.

Users can specify how far away ("spreads") from the mid price the bid and asks are, the order quantity, and how often prices should be updated (order cancels + new orders posted).

!!! warning
    Please exercise caution while running this strategy and set appropriate kill switch rate. The current version of this strategy is intended to be a basic template that users can test and customize. Running the strategy with substantial capital without additional modifications may result in losses.

### Schematic

The diagram below illustrates how market making works.  Hummingbot makes a market by placing buy and sell orders on a single exchange, specifying prices and sizes.

<small><center>***Figure 1: Hummingbot makes a market on an exchange***</center></small>

![Figure 1: Hummingbot makes a market on an exchange](/assets/img/pure-mm.png)

## Prerequisites: Inventory

1. You will need to hold sufficient inventory of quote and/or base currencies on the exchange to place orders of the exchange's minimum order size.
2. You will also need some Ethereum to pay gas for transactions on a DEX (if applicable).

### Placing Orders: Minimum Order Size

When placing orders, if the size of the order determined by the order price and quantity is below the exchange's minimum order size, then the orders will not be created.

> For example, if the `bid order amount * bid price` **<** `exchange's minimum order size` while `ask order amount * ask price` **>** `exchange's minimum order size`, a sell order would be created but no bid order would be created.

When using the [multiple order mode](#multiple-order-configuration), this may result in some (or none) of the orders being placed on one side.

> For example, if the `bid order amount 1 * bid price 1` **<** `exchange's minimum order size` while `bid order amount 2 * bid price 2` **>** `exchange's minimum order size`, then only the 2nd bid order would be created.

## Configuration Walkthrough

The following walks through all the steps when running `config` for the first time.

!!! tip "Tip: Autocomplete Inputs during Configuration"
    When going through the command line config process, pressing `<TAB>` at a prompt will display valid available inputs.

  | Prompt | Description |
|-----|-----|
| `What is your market making strategy >>>`: | Enter `pure_market_making`. <br/><br/>Currently available options: `arbitrage` or `cross_exchange_market_making` or `pure_market_making` or `discovery` or `simple_trade`  *(case sensitive)* |
| `Import previous configs or create a new config file? (import/create) >>>`: | When running the bot for the first time, enter `create`.<br/>If you have previously initialized, enter `import`, which will then ask you to specify the config file location. |
| `Enter your maker exchange name >>>`: | The exchange where the bot will place bid and ask orders.<br/><br/>Currently available options: `binance`, `radar_relay`, `coinbase_pro`, `ddex`, `idex`, or `bamboo_relay` *(case sensitive)* |
| `Enter quantity of orders per side (bid/ask) (single/multiple, default is single)>>> `: | `single` or `multiple`<br />Specify if you would like a single order per side (i.e. one bid and one ask), or multiple orders each side.<br /><br />Multiple allows for different prices and sizes for each side. See [additional configuration for multiple orders](#multiple-order-configuration). |
| `Enter the token symbol you would like to trade on [maker exchange name] >>>`: | Enter the token symbol for the *maker exchange*.<br/>Example input: `ETH-USD`<br/><table><tbody><tr><td bgcolor="#ecf3ff">**Note**: options available are based on each exchange's methodology for labeling currency pairs. Ensure that the pair is a valid pair for the selected exchange.</td></tr></tbody></table> |
| `How far away from the mid price do you want to place the first bid (Enter 0.01 to indicate 1%)? >>>`: | This sets `bid_place_threshold` (see [definition](#configuration-parameters)). |
| `How far away from the mid price do you want to place the first ask (Enter 0.01 to indicate 1%)? >>>`: | This sets `ask_place_threshold` (see [definition](#configuration-parameters)). |
| `How often do you want to cancel and replace bids and asks (in seconds)? >>>`: | This sets the `cancel_order_wait_time` (see [definition](#configuration-parameters)). |
| `What is your preferred quantity per order (denominated in the base asset, default is 1)? >>>`: | This sets `order_amount` (see [definition](#configuration-parameters)). |
| `Enter your Binance API key >>>`:<br/><br/>`Enter your Binance API secret >>>`: | You must [create a Binance API key](https://docs.hummingbot.io/connectors/binance/) key with trading enabled ("Enable Trading" selected).<br/><table><tbody><tr><td bgcolor="#e5f8f6">**Tip**: You can use Ctrl + R or ⌘ + V to paste from the clipboard.</td></tr></tbody></table> |
| `Enter your IDEX API key >>>` | On Friday August 23, IDEX released updates to its servers requiring authentication/use of API keys to access its APIs. For more information, see [IDEX API key](/connectors/idex/#api-key). |
| `Would you like to import an existing wallet or create a new wallet? (import / create) >>>`: | Import or create an Ethereum wallet which will be used for trading on decentralized exchange.<br/><br/>Enter a valid input:<ol><li>`import`: imports a wallet from an input private key.</li><ul><li>If you select import, you will then be asked to enter your private key as well as a password to lock/unlock that wallet for use with Hummingbot</li><li>`Your wallet private key >>>`</li><li>`A password to protect your wallet key >>>`</li></ul><li>`create`: creates a new wallet with new private key.</li><ul><li>If you select create, you will only be asked for a password to protect your newly created wallet</li><li>`A password to protect your wallet key >>>`</li></ul></ol><br/><table><tbody><tr><td bgcolor="#e5f8f6">**Tip**: using a wallet that is available in your Metamask (i.e. importing a wallet from Metamask) allows you to view orders created and trades filled by Hummingbot on the decentralized exchange's website.</td></tr></tbody></table> |
| `Which Ethereum node would you like your client to connect to? >>>`: | Enter an Ethereum node URL for Hummingbot to use when it trades on Ethereum-based decentralized exchanges.<br /><br />For more information, see: Setting up your Ethereum node](/installation/node/node).<table><tbody><tr><td bgcolor="#ecf3ff">**Tip**: if you are using an Infura endpoint, ensure that you append `https://` before the URL.</td></tr></tbody></table> |
<<<<<<< HEAD
| `Would you like to enable the kill switch? (y/n) >>>` | Automatically stops the bot when it reaches a certain performance threshold, which can be either positive or negative. |
| `At what profit/loss rate would you like the bot to stop? (e.g. -0.05 equals 5 percent loss) >>>` | The rate of performance at which you want the bot to stop trading. |
| `Would you like to enable inventory skew? (Default is False) >>>` | This sets `inventory_skew_enabled` (see [definition](#configuration-parameters)) |
=======
| `At what percentage of loss would you like the bot to stop trading? (Enter 0.03 to indicate 3%. Enter -1.0 to disable) >>>` | This sets `stop_loss_pct` (see [definition](#configuration-parameters)) |
| `What type of price data would you like to use for stop loss (fixed/dynamic) ? >>>` | This sets `stop_loss_price_type` (see [definition](#configuration-parameters)) |
| `What base token would you like to use to calculate your inventory value? (Default "USD") >>>` | This sets `stop_loss_base_token` (see [definition](#configuration-parameters)) |
| `Would you like to enable inventory skew? (y/n) >>>` | This sets `inventory_skew_enabled` (see [definition](#configuration-parameters)) |
>>>>>>> 2e1cfe5c
| `What is your target base asset inventory percentage (Enter 0.01 to indicate 1%)? >>> ` | This sets `inventory_target_base_percent` (see [definition](#configuration-parameters)) |

### Multiple Order Configuration

Multiple orders allow you to create multiple orders for each bid and ask side, e.g. multiple bid orders with different prices and different sizes.

 | Prompt | Description |
|-----|-----|
| `How many orders do you want to place on both sides, (default is 1) ? >>>`: | This sets `number_of_orders` (see [definition](#configuration-parameters)) |
| `What is the size of the first bid and ask order, (default is 1) >>>`: | This sets `order_start_size` (see [definition](#configuration-parameters)) |
| `How much do you want to increase the order size for each additional order (default is 0) ? >>>` | This sets `order_step_size` (see [definition](#configuration-parameters)) |
| `Enter the price increments (as percentage) for subsequent orders (Enter 0.01 to indicate 1%)? >>>` | This sets `order_interval_percent` (see [definition](#configuration-parameters)) <br/><table><tbody><tr><td bgcolor="#e5f8f6">**Warning**: If you set this to a very low number, multiple orders may be placed on the same price level. For example for an asset like SNM/BTC, if you set an order interval percent of 0.004 (~0.4%) because of low asset value the price of the next order will be rounded to the nearest price supported by the exchange, which in this case might lead to multiple orders being placed at the same price level.</td></tr></tbody></table> |

### Inventory-Based Dynamic Order Sizing

This function allows you to specify a target base to quote asset inventory ratio and adjust order sizes whenever the current portfolio ratio deviates from this target.

For example, if you are targeting a 50/50 base to quote asset ratio but the current value of your base asset accounts for more than 50% of the value of your inventory, then bid order amount (buy base asset) is decreased, while ask order amount (sell base asset) is increased.

 | Prompt | Description |
|-----|-----|
| `Would you like to enable inventory skew? (y/n) >>>`: | This sets `inventory_skew_enabled` (see [definition](#configuration-parameters)) |
| `What is your target base asset inventory percentage (Enter 0.01 to indicate 1%) >>>`: | This sets `inventory_target_base_percent` (see [definition](#configuration-parameters)) |

#### Determining order size

The input `order_amount` is adjusted by the ratio of current base (or quote) percentage versus target percentage:

![Inventory skew calculations](/assets/img/inventory-skew-calculation.png)

## Configuration Parameters

The following parameters are fields in Hummingbot configuration files (located in the `/conf` folder, e.g. `conf/conf_pure_market_making_strategy_[#].yml`).

| Term | Definition |
|------|------------|
| **order_amount**<br /><small>(single order strategy)</small> | The order amount for the limit bid and ask orders. <br/> Ensure you have enough quote and base tokens to place the bid and ask orders. The strategy will not place orders if you do not have sufficient balance for both sides of the order <br/>
| **cancel_order_wait_time** | An amount in seconds, which is the duration for the placed limit orders. _Default value: 60 seconds_. <br/><br/> The limit bid and ask orders are cancelled and new bids and asks are placed according to the current mid price and settings at this interval.
| **bid_place_threshold** | An amount expressed in decimals (i.e. input of `0.01` corresponds to 1%) <br/> The strategy will place the buy(bid) order 1% away from the mid price if set to 0.01 <br/><br/>*Example: Assuming the following, Top bid : 99, Top ask: 101 ; mid price: 100 ( (99+ 101)/2 ). If you set bid_place_threshold to 0.1 which is 10%, it will place your buy order (bid) at 10% below mid price of 100 which is 90.*
| **ask_place_threshold** | An amount expressed in decimals (i.e. input of `0.01` corresponds to 1%) <br/> The strategy will place the sell(ask) order 1% away from the mid price if set to 0.01 <br/><br/>*Example: Assuming the following, Top bid : 99, Top ask: 101 ; mid price: 100 ( (99+ 101)/2 ). If you set ask_place_threshold to 0.1 which is 10%, it will place your sell order (ask) at 10% above mid price of 100 which is 110.*
| **number_of_orders**<br /><small>(multiple order strategy)</small> | The number of orders to place for each side.<br />*Example: entering `3` places three bid **and** three ask orders.*
| **order_start_size**<br /><small>(multiple order strategy)</small> | The size of the `first` order, which is the order closest to the mid price (i.e. best bid and best ask).
| **order_step_size**<br /><small>(multiple order strategy)</small> | The magnitude of incremental size increases for orders subsequent orders from the first order.<br />*Example: entering `1` when the first order size is `10` results in bid sizes of `11` and `12` for the second and third orders, respectively, for a `3` order strategy.*
| **order_interval_percent**<br /><small>(multiple order strategy only)</small> | The percentage amount increase in price for subsequent orders from the first order. <em>Example:<br /> for a mid price of 100, `ask_place_threshold` of 0.01, and `order_interval_percent` of 0.005,<br />the first, second, and third ask prices would be **101** (= 100 + 0.01 x 100), **101.5** (= 101 + 0.005 x 100), and **102**.</em>
| **inventory_skew_enabled** | When this is `true`, the bid and ask order sizes are adjusted based on the `inventory_target_base_percent`.
| **inventory_target_base_percent** | An amount expressed in decimals (i.e. input of `0.01` corresponds to 1%) <br/> The strategy will place bid and ask orders with adjusted sizes (based on `order_amount`, `order_start_size`) and try to maintain this base asset vs. total (base + quote) asset value.<br/><br/>*Example: You are market making ETH / USD with `order_amount: 1` and balances of 10 ETH and 1000 USD. Your current base asset value is ~67% and quote asset value is ~33%. If `inventory_target_base_percent: 0.5`, the order amount will be adjusted from 1 ETH bid, 1 ETH ask to 0.67 ETH bid, 1.33 ETH ask.*

## Risks and Trading Mechanics

!!! warning
    Not financial or investment advice.  Below are descriptions of some risks associated with the pure market making strategy.  There may be additional risks not described below.

### Ideal case

Pure market making strategies works best when you have a market that's relatively calm, but with sufficient trading activity. What that means for a pure market makers is, he would be able to get both of his bid and ask offers traded regularly; the price of his inventory doesn't change by a lot so there's no risk of him ending up on the wrong side of a trend. Thus he would be able to repeatedly capture small profits via the bid/ask spread over time.

![Figure 2: A clam market with regular trading activity](/assets/img/pure-mm-calm.png)

In the figure above, the period between 25 Feb and 12 Mar would be an example of the ideal case. The price of the asset stayed within a relatively small range, and there was sufficient trading activity for a market maker's offers to be taken regularly.

The only thing a market maker needs to worry about in this scenario is he must make sure the trading spread he sets is larger than the trading fees given to the exchange.

### Low trading activity

Markets with low trading activity higher risk for pure market making strategies. Here's an example:

![Figure 3: A market with low trading activity](/assets/img/pure-mm-low-volume.png)

In any market with low trading activity, there's a risk where the market maker may need to hold onto inventory for a long time without a chance to trade it back. During that time, the prices of the traded assets may rise or drop dramatically despite seeing no or little trading activity on the exchange. This exposes the market maker to inventory risk, even after mitigating some of this risk by using wider bid spreads.

Other strategies may be more suitable from a risk perspective in this type of market, e.g. [cross-exchange market making](/strategies/cross-exchange-market-making).

### Volatile or trending markets

Another common risk that market makers need to be aware of is trending markets. Here's one example:

![Figure 4: A trending market](/assets/img/pure-mm-trending.png)

If a pure market maker set his spreads naively in such a market, e.g. equidistant bid/ask spread, there's a risk of the market maker's bid consistently being filled as prices trend down, while at the same time the market continues to move away from the market maker's ask, decreasing the probability of sells.  This would result in an accumulation of inventory at exactly the time where this would reduce inventory inventory value, which is "wrong-way" risk.

However, it is still possible to improve the probability of generating profits in this kind of market by skewing bid asks, i.e. setting a wider bid spread (e.g. -4%) than ask spread (e.g. +0.5%).  In this way, the market maker is trying to catch price spikes in the direction of the trend and buy additional inventory only in the event of a larger moves, but sell more quickly when there is an opportunity so as to minimize the duration the inventory is held.  This approach also has a mean reversion bias, i.e. buy only when there is a larger move downwards, in the hopes of stabilization or recovery after such a large move.

Market making in volatile or trending markets is more advanced and risky for new traders. It's recommended that a trader looking to market make in this kind of environment to get mentally familiar with it (e.g. via paper trading) before committing meaningful capital to the strategy.

### Technology / infrastructure risk

There are many moving parts when operating a market making bot that **all** have to work together in order to properly function:

- Hummingbot code
- Exchange APIs
- Ethereum blockchain and node
- Network connectivity
- Hummingbot host computer

A fault in any component may result in bot errors, which can range from minor and inconsequential to major.

It is essential for any market making bot to be able to regularly refresh its bid and ask offers on the market in order to adjust to changing market conditions.  If a market making bot is disconnected from the exchange for an extended period of time, then the bid/ask offers it previously made would be left on the market and subject to price fluctuations of the market. Those orders may be filled at a loss as market prices move, while the market maker is offline.  It is very important for any market maker to make sure technical infrastructure is secure and reliable.<|MERGE_RESOLUTION|>--- conflicted
+++ resolved
@@ -54,16 +54,10 @@
 | `Enter your IDEX API key >>>` | On Friday August 23, IDEX released updates to its servers requiring authentication/use of API keys to access its APIs. For more information, see [IDEX API key](/connectors/idex/#api-key). |
 | `Would you like to import an existing wallet or create a new wallet? (import / create) >>>`: | Import or create an Ethereum wallet which will be used for trading on decentralized exchange.<br/><br/>Enter a valid input:<ol><li>`import`: imports a wallet from an input private key.</li><ul><li>If you select import, you will then be asked to enter your private key as well as a password to lock/unlock that wallet for use with Hummingbot</li><li>`Your wallet private key >>>`</li><li>`A password to protect your wallet key >>>`</li></ul><li>`create`: creates a new wallet with new private key.</li><ul><li>If you select create, you will only be asked for a password to protect your newly created wallet</li><li>`A password to protect your wallet key >>>`</li></ul></ol><br/><table><tbody><tr><td bgcolor="#e5f8f6">**Tip**: using a wallet that is available in your Metamask (i.e. importing a wallet from Metamask) allows you to view orders created and trades filled by Hummingbot on the decentralized exchange's website.</td></tr></tbody></table> |
 | `Which Ethereum node would you like your client to connect to? >>>`: | Enter an Ethereum node URL for Hummingbot to use when it trades on Ethereum-based decentralized exchanges.<br /><br />For more information, see: Setting up your Ethereum node](/installation/node/node).<table><tbody><tr><td bgcolor="#ecf3ff">**Tip**: if you are using an Infura endpoint, ensure that you append `https://` before the URL.</td></tr></tbody></table> |
-<<<<<<< HEAD
-| `Would you like to enable the kill switch? (y/n) >>>` | Automatically stops the bot when it reaches a certain performance threshold, which can be either positive or negative. |
-| `At what profit/loss rate would you like the bot to stop? (e.g. -0.05 equals 5 percent loss) >>>` | The rate of performance at which you want the bot to stop trading. |
-| `Would you like to enable inventory skew? (Default is False) >>>` | This sets `inventory_skew_enabled` (see [definition](#configuration-parameters)) |
-=======
 | `At what percentage of loss would you like the bot to stop trading? (Enter 0.03 to indicate 3%. Enter -1.0 to disable) >>>` | This sets `stop_loss_pct` (see [definition](#configuration-parameters)) |
 | `What type of price data would you like to use for stop loss (fixed/dynamic) ? >>>` | This sets `stop_loss_price_type` (see [definition](#configuration-parameters)) |
 | `What base token would you like to use to calculate your inventory value? (Default "USD") >>>` | This sets `stop_loss_base_token` (see [definition](#configuration-parameters)) |
 | `Would you like to enable inventory skew? (y/n) >>>` | This sets `inventory_skew_enabled` (see [definition](#configuration-parameters)) |
->>>>>>> 2e1cfe5c
 | `What is your target base asset inventory percentage (Enter 0.01 to indicate 1%)? >>> ` | This sets `inventory_target_base_percent` (see [definition](#configuration-parameters)) |
 
 ### Multiple Order Configuration
